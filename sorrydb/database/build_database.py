--- conflicted
+++ resolved
@@ -6,15 +6,10 @@
 from pathlib import Path
 from typing import Optional
 
-<<<<<<< HEAD
-from crawler.git_ops import leaf_commits, remote_heads_hash
-from database.process_sorries import prepare_and_process_lean_repo
-from database.sorry_model import (DebugInfo, Location, Metadata,
+from sorrydb.crawler.git_ops import leaf_commits, remote_heads_hash
+from sorrydb.database.process_sorries import prepare_and_process_lean_repo
+from sorrydb.database.sorry_model import (DebugInfo, Location, Metadata,
                                           RepoInfo, Sorry)
-=======
-from sorrydb.database.process_sorries import prepare_and_process_lean_repo
-from sorrydb.utils.git_ops import leaf_commits, remote_heads_hash
->>>>>>> 7b9f4028
 
 # Create a module-level logger
 logger = logging.getLogger(__name__)
