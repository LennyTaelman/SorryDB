--- conflicted
+++ resolved
@@ -1,9 +1,6 @@
 import hashlib
 import logging
-<<<<<<< HEAD
-=======
 import shutil
->>>>>>> 4f7b291c
 import subprocess
 import tempfile
 from datetime import datetime, timezone
@@ -77,15 +74,9 @@
 
 
 def prepare_repository(
-<<<<<<< HEAD
     remote_url: str, branch: str, head_sha: Optional[str], lean_data: Path
 ) -> Optional[Path]:
     """Prepare a repository for analysis by cloning or updating it and checking out a specific commit.
-=======
-    remote_url: str, branch: str, head_sha: str, lean_data: Path
-) -> Optional[Path]:
-    """Clone repository at specific commit into lean-data directory.
->>>>>>> 4f7b291c
 
     Args:
         remote_url: Git remote URL (HTTPS or SSH)
@@ -107,15 +98,8 @@
     if head_sha is None:
         head_sha = get_head_sha(remote_url, branch)
 
-<<<<<<< HEAD
     # If the repository hasn't already been cloned, clone it
     if not checkout_path.exists():
-=======
-    checkout_path = lean_data / head_sha
-
-    # If directory exists and has correct commit checked out, we're done
-    if checkout_path.exists():
->>>>>>> 4f7b291c
         try:
             logger.info(f"Cloning {remote_url} branch {branch}...")
             repo = Repo.clone_from(remote_url, checkout_path)
@@ -129,7 +113,6 @@
                 f"Repository already exists at {checkout_path}, fetching latest changes..."
             )
             repo = Repo(checkout_path)
-<<<<<<< HEAD
             repo.git.fetch("--all")
         except Exception as e:
             logger.error(f"Error fetching latest changes: {e}")
@@ -140,31 +123,6 @@
         logger.info(f"Checking out {head_sha}...")
         repo.git.checkout(head_sha)
         return checkout_path
-=======
-            if repo.head.commit.hexsha == head_sha:
-                logger.info(f"Repository already exists at correct commit {head_sha}")
-                return checkout_path
-        except Exception:
-            pass
-
-    # Clean up if directory exists but wrong commit
-    if checkout_path.exists():
-        shutil.rmtree(checkout_path)
-
-    try:
-        # Clone repository
-        logger.info(f"Cloning {remote_url} branch {branch}...")
-        repo = Repo.clone_from(
-            remote_url, checkout_path, branch=branch, single_branch=True
-        )
-
-        # Checkout specific commit
-        logger.info(f"Checking out {head_sha}...")
-        repo.git.checkout(head_sha)
-
-        return checkout_path
-
->>>>>>> 4f7b291c
     except Exception as e:
         logger.error(f"Error checking out commit {head_sha}: {e}")
         return None
